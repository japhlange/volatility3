--- conflicted
+++ resolved
@@ -32,12 +32,9 @@
             requirements.SymbolTableRequirement(name = "nt_symbols", description = "Windows kernel symbols"),
             requirements.VersionRequirement(name = 'netscan', component = netscan.NetScan, version = (1, 0, 0)),
             requirements.VersionRequirement(name = 'modules', component = modules.Modules, version = (1, 0, 0)),
-<<<<<<< HEAD
             requirements.VersionRequirement(name = 'info', component = info.Info, version = (1, 0, 0)),
             requirements.VersionRequirement(name = 'verinfo', component = verinfo.VerInfo, version = (1, 0, 0)),
-=======
             requirements.VersionRequirement(name = 'pdbutil', component = pdbutil.PDBUtility, version = (1, 0, 0)),
->>>>>>> 8e420dec
             requirements.BooleanRequirement(
                 name = 'include-corrupt',
                 description =
